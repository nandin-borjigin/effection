{
  "name": "@effection/inspect-utils",
  "version": "2.1.3",
  "description": "Helper functions and types for inspecting effection applications",
  "main": "dist-cjs/index.js",
  "types": "dist-esm/index.d.ts",
  "module": "dist-esm/index.js",
  "homepage": "https://frontside.com/effection",
  "sideEffects": false,
  "repository": {
    "type": "git",
    "url": "https://github.com/thefrontside/effection.git",
    "directory": "packages/inspect-utils"
  },
  "author": "Frontside Engineering <engineering@frontside.com>",
  "license": "MIT",
  "files": [
    "README.md",
    "CHANGELOG.md",
    "dist-*/**/*",
    "src/**/*"
  ],
  "scripts": {
    "lint": "eslint '{src,tests}/**/*.ts'",
    "test": "mocha -r ts-node/register test/**/*.test.ts",
    "prepack": "tsc --build tsconfig.esm.json && tsc --build tsconfig.cjs.json",
    "docs": "yarn typedoc src/index.ts",
    "mocha": "mocha -r ts-node/register"
  },
  "dependencies": {
<<<<<<< HEAD
    "@effection/atom": "2.0.2",
    "@effection/dispatch": "2.0.2",
    "effection": "2.0.2"
=======
    "@effection/atom": "2.0.3",
    "@effection/dispatch": "2.0.1",
    "effection": "2.0.3"
>>>>>>> a6db01ed
  },
  "devDependencies": {
    "@frontside/tsconfig": "^1.2.0",
    "@types/node": "^13.13.5",
    "expect": "^25.4.0",
    "mocha": "^8.3.1",
    "ts-node": "^10.4.0",
    "typedoc": "^0.22.4",
    "typescript": "^3.7.0"
  },
  "volta": {
    "node": "12.16.0",
    "yarn": "1.19.1"
  }
}<|MERGE_RESOLUTION|>--- conflicted
+++ resolved
@@ -28,15 +28,9 @@
     "mocha": "mocha -r ts-node/register"
   },
   "dependencies": {
-<<<<<<< HEAD
-    "@effection/atom": "2.0.2",
-    "@effection/dispatch": "2.0.2",
-    "effection": "2.0.2"
-=======
     "@effection/atom": "2.0.3",
-    "@effection/dispatch": "2.0.1",
+    "@effection/dispatch": "2.0.3",
     "effection": "2.0.3"
->>>>>>> a6db01ed
   },
   "devDependencies": {
     "@frontside/tsconfig": "^1.2.0",
