--- conflicted
+++ resolved
@@ -1,8 +1,4 @@
-<<<<<<< HEAD
-import { Task, spawn, Labels } from 'effection';
-=======
-import { Task, spawn, fetch } from 'effection';
->>>>>>> a6db01ed
+import { Task, spawn, fetch, Labels } from 'effection';
 import { describe, it, beforeEach, captureError } from '@effection/mocha';
 import expect from 'expect';
 
